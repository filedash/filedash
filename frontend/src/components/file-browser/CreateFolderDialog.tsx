--- conflicted
+++ resolved
@@ -95,17 +95,10 @@
 
   return (
     <Dialog open={open} onOpenChange={handleOpenChange}>
-<<<<<<< HEAD
-      <DialogContent className="sm:max-w-md">
-        <DialogHeader>
-          <DialogTitle className="flex items-center gap-2">
-            <FolderPlus className="h-5 w-5" />
-=======
       <DialogContent className="sm:max-w-md backdrop-blur-xl bg-white/70 dark:bg-black/20 border border-gray-200/50 dark:border-gray-700/50 rounded-lg shadow-2xl overflow-hidden">
         {/* Header */}
         <DialogHeader className="text-center">
           <DialogTitle className="text-xl font-bold text-gray-800 dark:text-white mb-2">
->>>>>>> 3153ced8
             Create New Folder
           </DialogTitle>
           <DialogDescription className="text-gray-600 dark:text-gray-300 text-sm">
